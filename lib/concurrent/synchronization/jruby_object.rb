module Concurrent
  module Synchronization

    if Concurrent.on_jruby?

<<<<<<< HEAD
      # @!visibility private
      # @!macro internal_implementation_note
      class JRubyObject < AbstractObject

        def self.attr_volatile(*names)
          names.each do |name|
=======
      module JRubyAttrVolatile
        def self.included(base)
          base.extend(ClassMethods)
        end

        module ClassMethods
          def attr_volatile(*names)
            names.each do |name|
>>>>>>> a4a9a769

              ivar = :"@volatile_#{name}"

              class_eval <<-RUBY, __FILE__, __LINE__ + 1
                def #{name}
                  instance_variable_get_volatile(:#{ivar})
                end

                def #{name}=(value)
                  instance_variable_set_volatile(:#{ivar}, value)
                end
              RUBY

            end
            names.map { |n| [n, :"#{n}="] }.flatten
          end
        end
      end

      # @!visibility private
      # @!macro internal_implementation_note
      class JRubyObject < AbstractObject
        include JRubyAttrVolatile

        def initialize
          # nothing to do
        end
      end
    end
  end
end<|MERGE_RESOLUTION|>--- conflicted
+++ resolved
@@ -3,14 +3,6 @@
 
     if Concurrent.on_jruby?
 
-<<<<<<< HEAD
-      # @!visibility private
-      # @!macro internal_implementation_note
-      class JRubyObject < AbstractObject
-
-        def self.attr_volatile(*names)
-          names.each do |name|
-=======
       module JRubyAttrVolatile
         def self.included(base)
           base.extend(ClassMethods)
@@ -19,7 +11,6 @@
         module ClassMethods
           def attr_volatile(*names)
             names.each do |name|
->>>>>>> a4a9a769
 
               ivar = :"@volatile_#{name}"
 
