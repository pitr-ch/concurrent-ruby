--- conflicted
+++ resolved
@@ -71,13 +71,9 @@
         result = true
       end
 
-<<<<<<< HEAD
-      true
-=======
       @mutex.unlock
 
       result
->>>>>>> 31c9da9d
     end
 
     # @!macro [attach] event_method_reset
